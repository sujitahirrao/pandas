--- conflicted
+++ resolved
@@ -1004,11 +1004,7 @@
         excel_writer.cur_sheet = sheet_name
         self._helper_csvexcel(excel_writer, na_rep=na_rep, cols=cols,
                               header=header, index=index,
-<<<<<<< HEAD
                               index_label=index_label)
-=======
-                              index_label=index_label, encoding=None)
->>>>>>> 0430ff75
         if need_save:
             excel_writer.save()
 
@@ -4080,7 +4076,6 @@
     return columns, sdict
 
 
-<<<<<<< HEAD
 def _to_sdict(data, columns):
     if isinstance(data[0], (list, tuple)):
         return _list_to_sdict(data, columns)
@@ -4103,14 +4098,6 @@
     if values.dtype == np.object_:
         content = list(values.T)
         return _convert_object_array(content, columns)
-=======
-def _list_to_sdict(data, columns):
-    if len(data) > 0 and isinstance(data[0], tuple):
-        content = list(lib.to_object_array_tuples(data).T)
-    elif len(data) > 0:
-        # list of lists
-        content = list(lib.to_object_array(data).T)
->>>>>>> 0430ff75
     else:
         return values, columns
 
